package broker

import (
	"bytes"
	"context"
	"io"
	"reflect"
	"testing"

	"github.com/pkg/errors"
<<<<<<< HEAD

=======
>>>>>>> 90684504e1878a33a715282f9aea2ad3e7338099
	"github.com/travisjeffery/jocko"
	"github.com/travisjeffery/jocko/protocol"
	"github.com/travisjeffery/jocko/testutil/mock"
	"github.com/travisjeffery/simplelog"
)

func TestNew(t *testing.T) {
	type args struct {
		id   int32
		opts []BrokerFn
	}
	id := int32(1)
	logger := simplelog.New(bytes.NewBuffer([]byte{}), simplelog.DEBUG, "TestNew")
	logDir := "./test/logs"
	brokerAddr := "172.0.0.1:1721"
	raftAddr := "172.0.0.1:1722"
	serf := mock.Serf{
		BootstrapFn: func(n *jocko.ClusterMember, rCh chan<- *jocko.ClusterMember) error {
			if n == nil {
				return errors.New("*jocko.ClusterMember is nil")
			}
			if rCh == nil {
				return errors.New("chan<- *jocko.ClusterMember is nil")
			}
			return nil
		},
	}
	raft := mock.Raft{
		AddrFn: func() string {
			return raftAddr
		},
		BootstrapFn: func(s jocko.Serf, sCh <-chan *jocko.ClusterMember, cCh chan<- jocko.RaftCommand) error {
			if s == nil {
				return errors.New("jocko.Serf is nil")
			}
			if sCh == nil {
				return errors.New("<-chan *jocko.ClusterMember is nil")
			}
			if cCh == nil {
				return errors.New("chan<- jocko.RaftCommand is nil")
			}
			return nil
		},
	}
	tests := []struct {
		name    string
		args    args
		fields  fields
		want    *Broker
		wantErr bool
	}{
		{
<<<<<<< HEAD
			name: "new broker ok",
			args: args{
				id: id,
				opts: []BrokerFn{
					func(b *Broker) {
						b.brokerAddr = brokerAddr
					},
					func(b *Broker) {
						b.logDir = logDir
					},
					func(b *Broker) {
						b.logger = logger
					},
					func(b *Broker) {
						b.raft = &raft
					},
					func(b *Broker) {
						b.serf = &serf
					},
				},
			},
			want: &Broker{
				id:          id,
				logger:      logger,
				logDir:      logDir,
				topicMap:    make(map[string][]*jocko.Partition),
				replicators: make(map[*jocko.Partition]*Replicator),
				brokerAddr:  brokerAddr,
				raft:        &raft,
				serf:        &serf,
				shutdownCh:  make(chan struct{}),
				shutdown:    false,
			},
		},
		{
			name:    "new broker port error",
			wantErr: true,
			args:    args{},
		},
		{
			name:    "new broker raft port error",
			wantErr: true,
			args: args{
				opts: []BrokerFn{
					func(b *Broker) {
						b.brokerAddr = brokerAddr
					},
					func(b *Broker) {
						b.raft = &mock.Raft{
							AddrFn: func() string {
								return ""
							},
						}
					},
				},
			},
		},
		{
			// TODO: Possible bug. If a logger is not set with logger option,
			//   line will fail if serf.Bootstrap returns error
			name:    "new broker serf bootstrap error",
			wantErr: true,
			args: args{
				opts: []BrokerFn{
					func(b *Broker) {
						b.brokerAddr = brokerAddr
					},
					func(b *Broker) {
						b.logger = logger
					},
					func(b *Broker) {
						b.raft = &raft
					},
					func(b *Broker) {
						b.serf = &mock.Serf{
							BootstrapFn: func(n *jocko.ClusterMember, rCh chan<- *jocko.ClusterMember) error {
								return errors.New("mock serf bootstrap error")
							},
						}
					},
				},
			},
		},
		{
			name:    "new broker raft bootstrap error",
			wantErr: true,
			args: args{
				opts: []BrokerFn{
					func(b *Broker) {
						b.brokerAddr = brokerAddr
					},
					func(b *Broker) {
						b.logger = logger
					},
					func(b *Broker) {
						b.raft = &raft
					},
					func(b *Broker) {
						b.serf = &serf
					},
					func(b *Broker) {
						b.raft = &mock.Raft{
							AddrFn: func() string {
								return raftAddr
							},
							BootstrapFn: func(s jocko.Serf, sCh <-chan *jocko.ClusterMember, cCh chan<- jocko.RaftCommand) error {
								return errors.New("mock raft bootstrap error")
							},
						}
					},
				},
			},
=======
			name:    "bootstrap raft and serf",
			wantErr: false,
			fields:  newFields(),
>>>>>>> 5463e2a7
		},
	}
	for _, tt := range tests {
		t.Run(tt.name, func(t *testing.T) {
<<<<<<< HEAD
			got, err := New(tt.args.id, tt.args.opts...)
			if got != nil && got.shutdownCh == nil {
				t.Errorf("got.shutdownCh is nil")
			} else if got != nil {
				tt.want.shutdownCh = got.shutdownCh
			}
=======
			_, err := New(tt.fields.id, Addr(tt.fields.addr), Serf(tt.fields.serf), Raft(tt.fields.raft), LogDir(tt.fields.logDir))
>>>>>>> 5463e2a7
			if (err != nil) != tt.wantErr {
				t.Errorf("New() error = %v, wantErr %v", err, tt.wantErr)
				return
			}
			if !tt.fields.serf.BootstrapInvoked {
				t.Error("expected serf bootstrap invoked; did not")
			}
			if !tt.fields.raft.BootstrapInvoked {
				t.Error("expected raft bootstrap invoked; did not")
			}
		})
	}
}

func TestBroker_Run(t *testing.T) {
	type args struct {
		ctx       context.Context
		requestc  chan jocko.Request
		responsec chan jocko.Response
		request   jocko.Request
		response  jocko.Response
	}
	tests := []struct {
		name   string
		fields fields
		args   args
	}{
		{
			name:   "api verions",
			fields: newFields(),
			args: args{
				requestc:  make(chan jocko.Request, 2),
				responsec: make(chan jocko.Response, 2),
				request: jocko.Request{
					Header:  &protocol.RequestHeader{CorrelationID: 1},
					Request: &protocol.APIVersionsRequest{},
				},
				response: jocko.Response{
					Header:   &protocol.RequestHeader{CorrelationID: 1},
					Response: &protocol.Response{CorrelationID: 1, Body: (&Broker{}).handleAPIVersions(nil, nil)},
				},
			},
		},
	}
	for _, tt := range tests {
		t.Run(tt.name, func(t *testing.T) {
			b := &Broker{
				logger:      tt.fields.logger,
				id:          tt.fields.id,
				topicMap:    tt.fields.topicMap,
				replicators: tt.fields.replicators,
				brokerAddr:  tt.fields.brokerAddr,
				logDir:      tt.fields.logDir,
				raft:        tt.fields.raft,
				serf:        tt.fields.serf,
				shutdownCh:  tt.fields.shutdownCh,
				shutdown:    tt.fields.shutdown,
			}
			ctx, cancel := context.WithCancel(context.Background())
			go b.Run(ctx, tt.args.requestc, tt.args.responsec)
			tt.args.requestc <- tt.args.request
			response := <-tt.args.responsec
			if !reflect.DeepEqual(response.Response, tt.args.response.Response) {
				t.Errorf("got %v, want: %v", response.Response, tt.args.response.Response)
			}
			cancel()
		})
	}
}

func TestBroker_Join(t *testing.T) {
	type args struct {
		addrs []string
	}
	tests := []struct {
		name   string
		fields fields
		args   args
		want   protocol.Error
	}{
		{
			name:   "joins with serf",
			fields: newFields(),
			args:   args{addrs: []string{"localhost:9082"}},
			want:   protocol.ErrNone,
		},
	}
	for _, tt := range tests {
		t.Run(tt.name, func(t *testing.T) {
			b := &Broker{
				logger:      tt.fields.logger,
				id:          tt.fields.id,
				topicMap:    tt.fields.topicMap,
				replicators: tt.fields.replicators,
				brokerAddr:  tt.fields.brokerAddr,
				logDir:      tt.fields.logDir,
				raft:        tt.fields.raft,
				serf:        tt.fields.serf,
				shutdownCh:  tt.fields.shutdownCh,
				shutdown:    tt.fields.shutdown,
			}
			if got := b.Join(tt.args.addrs...); !reflect.DeepEqual(got, tt.want) {
				t.Errorf("Broker.Join() = %v, want %v", got, tt.want)
			}
			if !tt.fields.serf.JoinInvoked {
				t.Error("expected serf join invoked; did not")
			}
		})
	}
}

func TestBroker_clusterMembers(t *testing.T) {
	type fields struct {
		logger      *simplelog.Logger
		id          int32
		topicMap    map[string][]*jocko.Partition
		replicators map[*jocko.Partition]*Replicator
		brokerAddr  string
		logDir      string
		raft        jocko.Raft
		serf        jocko.Serf
		shutdownCh  chan struct{}
		shutdown    bool
	}
	members := []*jocko.ClusterMember{{ID: 1}}
	tests := []struct {
		name   string
		fields fields
		want   []*jocko.ClusterMember
	}{
		{
			name: "found members ok",
			fields: fields{
				serf: &mock.Serf{
					ClusterFn: func() []*jocko.ClusterMember {
						return members
					},
				},
			},
			want: members,
		},
	}
	for _, tt := range tests {
		t.Run(tt.name, func(t *testing.T) {
			b := &Broker{
				logger:      tt.fields.logger,
				id:          tt.fields.id,
				topicMap:    tt.fields.topicMap,
				replicators: tt.fields.replicators,
				brokerAddr:  tt.fields.brokerAddr,
				logDir:      tt.fields.logDir,
				raft:        tt.fields.raft,
				serf:        tt.fields.serf,
				shutdownCh:  tt.fields.shutdownCh,
				shutdown:    tt.fields.shutdown,
			}
			if got := b.clusterMembers(); !reflect.DeepEqual(got, tt.want) {
				t.Errorf("Broker.clusterMembers() = %v, want %v", got, tt.want)
			}
		})
	}
}

func TestBroker_isController(t *testing.T) {
	type fields struct {
		logger      *simplelog.Logger
		id          int32
		topicMap    map[string][]*jocko.Partition
		replicators map[*jocko.Partition]*Replicator
		brokerAddr  string
		logDir      string
		raft        jocko.Raft
		serf        jocko.Serf
		shutdownCh  chan struct{}
		shutdown    bool
	}
	tests := []struct {
		name   string
		fields fields
		want   bool
	}{
		{
			name: "is leader",
			fields: fields{
				raft: &mock.Raft{
					IsLeaderFn: func() bool {
						return true
					},
				},
			},
			want: true,
		},
	}
	for _, tt := range tests {
		t.Run(tt.name, func(t *testing.T) {
			b := &Broker{
				logger:      tt.fields.logger,
				id:          tt.fields.id,
				topicMap:    tt.fields.topicMap,
				replicators: tt.fields.replicators,
				brokerAddr:  tt.fields.brokerAddr,
				logDir:      tt.fields.logDir,
				raft:        tt.fields.raft,
				serf:        tt.fields.serf,
				shutdownCh:  tt.fields.shutdownCh,
				shutdown:    tt.fields.shutdown,
			}
			if got := b.isController(); got != tt.want {
				t.Errorf("Broker.isController() = %v, want %v", got, tt.want)
			}
		})
	}
}

func TestBroker_topicPartitions(t *testing.T) {
	type fields struct {
		logger      *simplelog.Logger
		id          int32
		topicMap    map[string][]*jocko.Partition
		replicators map[*jocko.Partition]*Replicator
		brokerAddr  string
		logDir      string
		raft        jocko.Raft
		serf        jocko.Serf
		shutdownCh  chan struct{}
		shutdown    bool
	}
	type args struct {
		topic string
	}
	tests := []struct {
		name      string
		fields    fields
		args      args
		wantFound []*jocko.Partition
		wantErr   protocol.Error
	}{
		{
			name: "partitions found",
			fields: fields{
				topicMap: map[string][]*jocko.Partition{"topic": []*jocko.Partition{{ID: 1}}},
			},
			args:      args{topic: "topic"},
			wantFound: []*jocko.Partition{{ID: 1}},
			wantErr:   protocol.ErrNone,
		},
		{
			name: "partitions not found",
			fields: fields{
				topicMap: map[string][]*jocko.Partition{"topic": []*jocko.Partition{{ID: 1}}},
			},
			args:      args{topic: "not_topic"},
			wantFound: nil,
			wantErr:   protocol.ErrUnknownTopicOrPartition,
		},
	}
	for _, tt := range tests {
		t.Run(tt.name, func(t *testing.T) {
			b := &Broker{
				logger:      tt.fields.logger,
				id:          tt.fields.id,
				topicMap:    tt.fields.topicMap,
				replicators: tt.fields.replicators,
				brokerAddr:  tt.fields.brokerAddr,
				logDir:      tt.fields.logDir,
				raft:        tt.fields.raft,
				serf:        tt.fields.serf,
				shutdownCh:  tt.fields.shutdownCh,
				shutdown:    tt.fields.shutdown,
			}
			gotFound, gotErr := b.topicPartitions(tt.args.topic)
			if !reflect.DeepEqual(gotFound, tt.wantFound) {
				t.Errorf("Broker.topicPartitions() gotFound = %v, want %v", gotFound, tt.wantFound)
			}
			if !reflect.DeepEqual(gotErr, tt.wantErr) {
				t.Errorf("Broker.topicPartitions() gotErr = %v, want %v", gotErr, tt.wantErr)
			}
		})
	}
}

func TestBroker_topics(t *testing.T) {
	type fields struct {
		logger      *simplelog.Logger
		id          int32
		topicMap    map[string][]*jocko.Partition
		replicators map[*jocko.Partition]*Replicator
		brokerAddr  string
		logDir      string
		raft        jocko.Raft
		serf        jocko.Serf
		shutdownCh  chan struct{}
		shutdown    bool
	}
	topicMap := map[string][]*jocko.Partition{
		"topic": []*jocko.Partition{{ID: 1}},
	}
	tests := []struct {
		name   string
		fields fields
		want   map[string][]*jocko.Partition
	}{
		{
			name: "topic map returned",
			fields: fields{
				topicMap: topicMap},
			want: topicMap,
		},
	}
	for _, tt := range tests {
		t.Run(tt.name, func(t *testing.T) {
			b := &Broker{
				logger:      tt.fields.logger,
				id:          tt.fields.id,
				topicMap:    tt.fields.topicMap,
				replicators: tt.fields.replicators,
				brokerAddr:  tt.fields.brokerAddr,
				logDir:      tt.fields.logDir,
				raft:        tt.fields.raft,
				serf:        tt.fields.serf,
				shutdownCh:  tt.fields.shutdownCh,
				shutdown:    tt.fields.shutdown,
			}
			if got := b.topics(); !reflect.DeepEqual(got, tt.want) {
				t.Errorf("Broker.topics() = %v, want %v", got, tt.want)
			}
		})
	}
}

func TestBroker_partition(t *testing.T) {
	f := newFields()
	f.topicMap = map[string][]*jocko.Partition{
		"the-topic": []*jocko.Partition{{ID: 1}},
	}
	type args struct {
		topic     string
		partition int32
	}
	tests := []struct {
		name    string
		fields  fields
		args    args
		want    *jocko.Partition
		wanterr protocol.Error
	}{
		{
			name:   "found partitions",
			fields: f,
			args: args{
				topic:     "the-topic",
				partition: 1,
			},
			want:    f.topicMap["the-topic"][0],
			wanterr: protocol.ErrNone,
		},
		{
			name:   "no partitions",
			fields: f,
			args: args{
				topic:     "not-the-topic",
				partition: 1,
			},
			want:    nil,
			wanterr: protocol.ErrUnknownTopicOrPartition,
		},
	}
	for _, tt := range tests {
		t.Run(tt.name, func(t *testing.T) {
			b := &Broker{
				logger:      tt.fields.logger,
				id:          tt.fields.id,
				topicMap:    tt.fields.topicMap,
				replicators: tt.fields.replicators,
				brokerAddr:  tt.fields.brokerAddr,
				logDir:      tt.fields.logDir,
				raft:        tt.fields.raft,
				serf:        tt.fields.serf,
				shutdownCh:  tt.fields.shutdownCh,
				shutdown:    tt.fields.shutdown,
			}
			got, goterr := b.partition(tt.args.topic, tt.args.partition)
			if !reflect.DeepEqual(got, tt.want) {
				t.Errorf("Broker.partition() got = %v, want %v", got, tt.want)
			}
			if !reflect.DeepEqual(goterr, tt.wanterr) {
				t.Errorf("Broker.partition() goterr = %v, want %v", goterr, tt.wanterr)
			}
		})
	}
}

func TestBroker_createPartition(t *testing.T) {
	type fields struct {
		logger      *simplelog.Logger
		id          int32
		topicMap    map[string][]*jocko.Partition
		replicators map[*jocko.Partition]*Replicator
		brokerAddr  string
		logDir      string
		raft        jocko.Raft
		serf        jocko.Serf
		shutdownCh  chan struct{}
		shutdown    bool
	}
	type args struct {
		partition *jocko.Partition
	}
	raft := &mock.Raft{
		ApplyFn: func(c jocko.RaftCommand) error {
			if c.Cmd != createPartition {
				t.Errorf("Broker.createPartition() c.Cmd = %v, want %v", c.Cmd, createPartition)
			}
			return nil
		},
	}
	tests := []struct {
		name    string
		fields  fields
		args    args
		wantErr bool
	}{
		{
			name: "called apply",
			fields: fields{
				raft: raft,
			},
			args:    args{partition: &jocko.Partition{ID: 1}},
			wantErr: false,
		},
	}
	for _, tt := range tests {
		t.Run(tt.name, func(t *testing.T) {
			b := &Broker{
				logger:      tt.fields.logger,
				id:          tt.fields.id,
				topicMap:    tt.fields.topicMap,
				replicators: tt.fields.replicators,
				brokerAddr:  tt.fields.brokerAddr,
				logDir:      tt.fields.logDir,
				raft:        tt.fields.raft,
				serf:        tt.fields.serf,
				shutdownCh:  tt.fields.shutdownCh,
				shutdown:    tt.fields.shutdown,
			}
			if err := b.createPartition(tt.args.partition); (err != nil) != tt.wantErr {
				t.Errorf("Broker.createPartition() error = %v, wantErr %v", err, tt.wantErr)
			}
			if !raft.ApplyInvoked {
				t.Errorf("Broker.createPartition() raft.ApplyInvoked = %v, want %v", raft.ApplyInvoked, true)
			}
		})
	}
}

func TestBroker_clusterMember(t *testing.T) {
	type fields struct {
		logger      *simplelog.Logger
		id          int32
		topicMap    map[string][]*jocko.Partition
		replicators map[*jocko.Partition]*Replicator
		brokerAddr  string
		logDir      string
		raft        jocko.Raft
		serf        jocko.Serf
		shutdownCh  chan struct{}
		shutdown    bool
	}
	member := &jocko.ClusterMember{ID: 1}
	serf := &mock.Serf{
		MemberFn: func(id int32) *jocko.ClusterMember {
			if id != member.ID {
				t.Errorf("serf.Member() id = %v, want %v", id, member.ID)
			}
			return member
		},
	}
	type args struct {
		id int32
	}
	tests := []struct {
		name   string
		fields fields
		args   args
		want   *jocko.ClusterMember
	}{
		{
			name: "found member",
			fields: fields{
				serf: serf,
			},
			args: args{id: 1},
			want: member,
		},
	}
	for _, tt := range tests {
		t.Run(tt.name, func(t *testing.T) {
			b := &Broker{
				logger:      tt.fields.logger,
				id:          tt.fields.id,
				topicMap:    tt.fields.topicMap,
				replicators: tt.fields.replicators,
				brokerAddr:  tt.fields.brokerAddr,
				logDir:      tt.fields.logDir,
				raft:        tt.fields.raft,
				serf:        tt.fields.serf,
				shutdownCh:  tt.fields.shutdownCh,
				shutdown:    tt.fields.shutdown,
			}
			if got := b.clusterMember(tt.args.id); !reflect.DeepEqual(got, tt.want) {
				t.Errorf("Broker.clusterMember() = %v, want %v", got, tt.want)
			}
			if !serf.MemberInvoked {
				t.Errorf("serf.MemberInvoked = %v, want %v", serf.MemberInvoked, true)
			}
		})
	}
}

func TestBroker_startReplica(t *testing.T) {
	f := newFields()
	type args struct {
		partition *jocko.Partition
	}
	partition := &jocko.Partition{
		Topic: "the-topic",
		ID:    1,
	}
	tests := []struct {
		name   string
		fields fields
		args   args
		want   protocol.Error
	}{
		{
			name:   "started replica",
			fields: f,
			args: args{
				partition: partition,
			},
			want: protocol.ErrNone,
		},
	}
	for _, tt := range tests {
		t.Run(tt.name, func(t *testing.T) {
			b := &Broker{
				logger:      tt.fields.logger,
				id:          tt.fields.id,
				topicMap:    tt.fields.topicMap,
				replicators: tt.fields.replicators,
				brokerAddr:  tt.fields.brokerAddr,
				logDir:      tt.fields.logDir,
				raft:        tt.fields.raft,
				serf:        tt.fields.serf,
				shutdownCh:  tt.fields.shutdownCh,
				shutdown:    tt.fields.shutdown,
			}
			if got := b.startReplica(tt.args.partition); !reflect.DeepEqual(got, tt.want) {
				t.Errorf("Broker.startReplica() = %v, want %v", got, tt.want)
			}
			got, err := b.partition(partition.Topic, partition.ID)
			if !reflect.DeepEqual(got, partition) {
				t.Errorf("Broker.partition() = %v, want %v", got, partition)
			}
			if err != protocol.ErrNone {
				t.Errorf("Broker.partition() err = %v, want %v", err, protocol.ErrNone)
			}
		})
	}
}

func TestBroker_createTopic(t *testing.T) {
	type fields struct {
		logger      *simplelog.Logger
		id          int32
		topicMap    map[string][]*jocko.Partition
		replicators map[*jocko.Partition]*Replicator
		brokerAddr  string
		logDir      string
		raft        jocko.Raft
		serf        jocko.Serf
		shutdownCh  chan struct{}
		shutdown    bool
	}
	type args struct {
		topic             string
		partitions        int32
		replicationFactor int16
	}
	tests := []struct {
		name   string
		fields fields
		args   args
		want   protocol.Error
	}{
	// TODO: Add test cases.
	}
	for _, tt := range tests {
		t.Run(tt.name, func(t *testing.T) {
			b := &Broker{
				logger:      tt.fields.logger,
				id:          tt.fields.id,
				topicMap:    tt.fields.topicMap,
				replicators: tt.fields.replicators,
				brokerAddr:  tt.fields.brokerAddr,
				logDir:      tt.fields.logDir,
				raft:        tt.fields.raft,
				serf:        tt.fields.serf,
				shutdownCh:  tt.fields.shutdownCh,
				shutdown:    tt.fields.shutdown,
			}
			if got := b.createTopic(tt.args.topic, tt.args.partitions, tt.args.replicationFactor); !reflect.DeepEqual(got, tt.want) {
				t.Errorf("Broker.createTopic() = %v, want %v", got, tt.want)
			}
		})
	}
}

func TestBroker_deleteTopic(t *testing.T) {
	type fields struct {
		logger      *simplelog.Logger
		id          int32
		topicMap    map[string][]*jocko.Partition
		replicators map[*jocko.Partition]*Replicator
		brokerAddr  string
		logDir      string
		raft        jocko.Raft
		serf        jocko.Serf
		shutdownCh  chan struct{}
		shutdown    bool
	}
	type args struct {
		topic string
	}
	tests := []struct {
		name   string
		fields fields
		args   args
		want   protocol.Error
	}{
	// TODO: Add test cases.
	}
	for _, tt := range tests {
		t.Run(tt.name, func(t *testing.T) {
			b := &Broker{
				logger:      tt.fields.logger,
				id:          tt.fields.id,
				topicMap:    tt.fields.topicMap,
				replicators: tt.fields.replicators,
				brokerAddr:  tt.fields.brokerAddr,
				logDir:      tt.fields.logDir,
				raft:        tt.fields.raft,
				serf:        tt.fields.serf,
				shutdownCh:  tt.fields.shutdownCh,
				shutdown:    tt.fields.shutdown,
			}
			if got := b.deleteTopic(tt.args.topic); !reflect.DeepEqual(got, tt.want) {
				t.Errorf("Broker.deleteTopic() = %v, want %v", got, tt.want)
			}
		})
	}
}

func TestBroker_deletePartitions(t *testing.T) {
	type fields struct {
		logger      *simplelog.Logger
		id          int32
		topicMap    map[string][]*jocko.Partition
		replicators map[*jocko.Partition]*Replicator
		brokerAddr  string
		logDir      string
		raft        jocko.Raft
		serf        jocko.Serf
		shutdownCh  chan struct{}
		shutdown    bool
	}
	type args struct {
		tp *jocko.Partition
	}
	tests := []struct {
		name    string
		fields  fields
		args    args
		wantErr bool
	}{
	// TODO: Add test cases.
	}
	for _, tt := range tests {
		t.Run(tt.name, func(t *testing.T) {
			b := &Broker{
				logger:      tt.fields.logger,
				id:          tt.fields.id,
				topicMap:    tt.fields.topicMap,
				replicators: tt.fields.replicators,
				brokerAddr:  tt.fields.brokerAddr,
				logDir:      tt.fields.logDir,
				raft:        tt.fields.raft,
				serf:        tt.fields.serf,
				shutdownCh:  tt.fields.shutdownCh,
				shutdown:    tt.fields.shutdown,
			}
			if err := b.deletePartitions(tt.args.tp); (err != nil) != tt.wantErr {
				t.Errorf("Broker.deletePartitions() error = %v, wantErr %v", err, tt.wantErr)
			}
		})
	}
}

func TestBroker_Shutdown(t *testing.T) {
	type fields struct {
		logger      *simplelog.Logger
		id          int32
		topicMap    map[string][]*jocko.Partition
		replicators map[*jocko.Partition]*Replicator
		brokerAddr  string
		logDir      string
		raft        jocko.Raft
		serf        jocko.Serf
		shutdownCh  chan struct{}
		shutdown    bool
	}
	tests := []struct {
		name    string
		fields  fields
		wantErr bool
	}{
	// TODO: Add test cases.
	}
	for _, tt := range tests {
		t.Run(tt.name, func(t *testing.T) {
			b := &Broker{
				logger:      tt.fields.logger,
				id:          tt.fields.id,
				topicMap:    tt.fields.topicMap,
				replicators: tt.fields.replicators,
				brokerAddr:  tt.fields.brokerAddr,
				logDir:      tt.fields.logDir,
				raft:        tt.fields.raft,
				serf:        tt.fields.serf,
				shutdownCh:  tt.fields.shutdownCh,
				shutdown:    tt.fields.shutdown,
			}
			if err := b.Shutdown(); (err != nil) != tt.wantErr {
				t.Errorf("Broker.Shutdown() error = %v, wantErr %v", err, tt.wantErr)
			}
		})
	}
}

func TestBroker_becomeFollower(t *testing.T) {
	type fields struct {
		logger      *simplelog.Logger
		id          int32
		topicMap    map[string][]*jocko.Partition
		replicators map[*jocko.Partition]*Replicator
		brokerAddr  string
		logDir      string
		raft        jocko.Raft
		serf        jocko.Serf
		shutdownCh  chan struct{}
		shutdown    bool
	}
	type args struct {
		topic          string
		partitionID    int32
		partitionState *protocol.PartitionState
	}
	tests := []struct {
		name   string
		fields fields
		args   args
		want   protocol.Error
	}{
	// TODO: Add test cases.
	}
	for _, tt := range tests {
		t.Run(tt.name, func(t *testing.T) {
			b := &Broker{
				logger:      tt.fields.logger,
				id:          tt.fields.id,
				topicMap:    tt.fields.topicMap,
				replicators: tt.fields.replicators,
				brokerAddr:  tt.fields.brokerAddr,
				logDir:      tt.fields.logDir,
				raft:        tt.fields.raft,
				serf:        tt.fields.serf,
				shutdownCh:  tt.fields.shutdownCh,
				shutdown:    tt.fields.shutdown,
			}
			if got := b.becomeFollower(tt.args.topic, tt.args.partitionID, tt.args.partitionState); !reflect.DeepEqual(got, tt.want) {
				t.Errorf("Broker.becomeFollower() = %v, want %v", got, tt.want)
			}
		})
	}
}

func TestBroker_becomeLeader(t *testing.T) {
	type fields struct {
		logger      *simplelog.Logger
		id          int32
		topicMap    map[string][]*jocko.Partition
		replicators map[*jocko.Partition]*Replicator
		brokerAddr  string
		logDir      string
		raft        jocko.Raft
		serf        jocko.Serf
		shutdownCh  chan struct{}
		shutdown    bool
	}
	type args struct {
		topic          string
		partitionID    int32
		partitionState *protocol.PartitionState
	}
	tests := []struct {
		name   string
		fields fields
		args   args
		want   protocol.Error
	}{
	// TODO: Add test cases.
	}
	for _, tt := range tests {
		t.Run(tt.name, func(t *testing.T) {
			b := &Broker{
				logger:      tt.fields.logger,
				id:          tt.fields.id,
				topicMap:    tt.fields.topicMap,
				replicators: tt.fields.replicators,
				brokerAddr:  tt.fields.brokerAddr,
				logDir:      tt.fields.logDir,
				raft:        tt.fields.raft,
				serf:        tt.fields.serf,
				shutdownCh:  tt.fields.shutdownCh,
				shutdown:    tt.fields.shutdown,
			}
			if got := b.becomeLeader(tt.args.topic, tt.args.partitionID, tt.args.partitionState); !reflect.DeepEqual(got, tt.want) {
				t.Errorf("Broker.becomeLeader() = %v, want %v", got, tt.want)
			}
		})
	}
}

func Test_contains(t *testing.T) {
	type args struct {
		rs []int32
		r  int32
	}
	tests := []struct {
		name string
		args args
		want bool
	}{
	// TODO: Add test cases.
	}
	for _, tt := range tests {
		t.Run(tt.name, func(t *testing.T) {
			if got := contains(tt.args.rs, tt.args.r); got != tt.want {
				t.Errorf("contains() = %v, want %v", got, tt.want)
			}
		})
	}
}

type fields struct {
	id          int32
	serf        *mock.Serf
	raft        *mock.Raft
	addr        string
	logger      *simplelog.Logger
	topicMap    map[string][]*jocko.Partition
	replicators map[*jocko.Partition]*Replicator
	brokerAddr  string
	logDir      string
	shutdownCh  chan struct{}
	shutdown    bool
}

func newFields() fields {
	serf := &mock.Serf{
		JoinFn: func(addrs ...string) (int, error) {
			return 1, nil
		},
		BootstrapFn: func(node *jocko.ClusterMember, reconcileCh chan<- *jocko.ClusterMember) error {
			return nil
		},
		MemberFn: func(id int32) *jocko.ClusterMember {
			return nil
		},
	}
	raft := &mock.Raft{
		BootstrapFn: func(serf jocko.Serf, serfEventCh <-chan *jocko.ClusterMember, commandCh chan<- jocko.RaftCommand) error {
			return nil
		},
		AddrFn: func() string {
			return "localhost:9093"
		},
	}
	return fields{
		topicMap: make(map[string][]*jocko.Partition),
		serf:     serf,
		raft:     raft,
		addr:     "localhost:9092",
		logDir:   "/tmp/jocko",
		id:       1,
	}
}

type nopReaderWriter struct{}

func (nopReaderWriter) Read(b []byte) (int, error)  { return 0, nil }
func (nopReaderWriter) Write(b []byte) (int, error) { return 0, nil }
func newNopReaderWriter() io.ReadWriter             { return nopReaderWriter{} }<|MERGE_RESOLUTION|>--- conflicted
+++ resolved
@@ -1,17 +1,13 @@
 package broker
 
 import (
-	"bytes"
 	"context"
 	"io"
 	"reflect"
 	"testing"
 
 	"github.com/pkg/errors"
-<<<<<<< HEAD
-
-=======
->>>>>>> 90684504e1878a33a715282f9aea2ad3e7338099
+
 	"github.com/travisjeffery/jocko"
 	"github.com/travisjeffery/jocko/protocol"
 	"github.com/travisjeffery/jocko/testutil/mock"
@@ -19,107 +15,33 @@
 )
 
 func TestNew(t *testing.T) {
-	type args struct {
-		id   int32
-		opts []BrokerFn
-	}
-	id := int32(1)
-	logger := simplelog.New(bytes.NewBuffer([]byte{}), simplelog.DEBUG, "TestNew")
-	logDir := "./test/logs"
-	brokerAddr := "172.0.0.1:1721"
-	raftAddr := "172.0.0.1:1722"
-	serf := mock.Serf{
-		BootstrapFn: func(n *jocko.ClusterMember, rCh chan<- *jocko.ClusterMember) error {
-			if n == nil {
-				return errors.New("*jocko.ClusterMember is nil")
-			}
-			if rCh == nil {
-				return errors.New("chan<- *jocko.ClusterMember is nil")
-			}
-			return nil
-		},
-	}
-	raft := mock.Raft{
-		AddrFn: func() string {
-			return raftAddr
-		},
-		BootstrapFn: func(s jocko.Serf, sCh <-chan *jocko.ClusterMember, cCh chan<- jocko.RaftCommand) error {
-			if s == nil {
-				return errors.New("jocko.Serf is nil")
-			}
-			if sCh == nil {
-				return errors.New("<-chan *jocko.ClusterMember is nil")
-			}
-			if cCh == nil {
-				return errors.New("chan<- jocko.RaftCommand is nil")
-			}
-			return nil
-		},
-	}
-	tests := []struct {
-		name    string
-		args    args
-		fields  fields
-		want    *Broker
-		wantErr bool
-	}{
-		{
-<<<<<<< HEAD
-			name: "new broker ok",
-			args: args{
-				id: id,
-				opts: []BrokerFn{
-					func(b *Broker) {
-						b.brokerAddr = brokerAddr
-					},
-					func(b *Broker) {
-						b.logDir = logDir
-					},
-					func(b *Broker) {
-						b.logger = logger
-					},
-					func(b *Broker) {
-						b.raft = &raft
-					},
-					func(b *Broker) {
-						b.serf = &serf
-					},
-				},
-			},
-			want: &Broker{
-				id:          id,
-				logger:      logger,
-				logDir:      logDir,
-				topicMap:    make(map[string][]*jocko.Partition),
-				replicators: make(map[*jocko.Partition]*Replicator),
-				brokerAddr:  brokerAddr,
-				raft:        &raft,
-				serf:        &serf,
-				shutdownCh:  make(chan struct{}),
-				shutdown:    false,
-			},
+	tests := []struct {
+		name        string
+		fields      fields
+		alterFields func(f *fields)
+		want        *Broker
+		wantErr     bool
+	}{
+		{
+			name:   "new broker ok",
+			fields: newFields(),
 		},
 		{
 			name:    "new broker port error",
 			wantErr: true,
-			args:    args{},
+			alterFields: func(f *fields) {
+				f.brokerAddr = ""
+			},
 		},
 		{
 			name:    "new broker raft port error",
 			wantErr: true,
-			args: args{
-				opts: []BrokerFn{
-					func(b *Broker) {
-						b.brokerAddr = brokerAddr
+			alterFields: func(f *fields) {
+				f.raft = &mock.Raft{
+					AddrFn: func() string {
+						return ""
 					},
-					func(b *Broker) {
-						b.raft = &mock.Raft{
-							AddrFn: func() string {
-								return ""
-							},
-						}
-					},
-				},
+				}
 			},
 		},
 		{
@@ -127,84 +49,67 @@
 			//   line will fail if serf.Bootstrap returns error
 			name:    "new broker serf bootstrap error",
 			wantErr: true,
-			args: args{
-				opts: []BrokerFn{
-					func(b *Broker) {
-						b.brokerAddr = brokerAddr
+			alterFields: func(f *fields) {
+				f.serf = &mock.Serf{
+					BootstrapFn: func(n *jocko.ClusterMember, rCh chan<- *jocko.ClusterMember) error {
+						return errors.New("mock serf bootstrap error")
 					},
-					func(b *Broker) {
-						b.logger = logger
-					},
-					func(b *Broker) {
-						b.raft = &raft
-					},
-					func(b *Broker) {
-						b.serf = &mock.Serf{
-							BootstrapFn: func(n *jocko.ClusterMember, rCh chan<- *jocko.ClusterMember) error {
-								return errors.New("mock serf bootstrap error")
-							},
-						}
-					},
-				},
+				}
 			},
 		},
 		{
 			name:    "new broker raft bootstrap error",
 			wantErr: true,
-			args: args{
-				opts: []BrokerFn{
-					func(b *Broker) {
-						b.brokerAddr = brokerAddr
+			alterFields: func(f *fields) {
+				f.raft = &mock.Raft{
+					AddrFn: f.raft.AddrFn,
+					BootstrapFn: func(s jocko.Serf, sCh <-chan *jocko.ClusterMember, cCh chan<- jocko.RaftCommand) error {
+						return errors.New("mock raft bootstrap error")
 					},
-					func(b *Broker) {
-						b.logger = logger
-					},
-					func(b *Broker) {
-						b.raft = &raft
-					},
-					func(b *Broker) {
-						b.serf = &serf
-					},
-					func(b *Broker) {
-						b.raft = &mock.Raft{
-							AddrFn: func() string {
-								return raftAddr
-							},
-							BootstrapFn: func(s jocko.Serf, sCh <-chan *jocko.ClusterMember, cCh chan<- jocko.RaftCommand) error {
-								return errors.New("mock raft bootstrap error")
-							},
-						}
-					},
-				},
-			},
-=======
-			name:    "bootstrap raft and serf",
-			wantErr: false,
-			fields:  newFields(),
->>>>>>> 5463e2a7
-		},
-	}
-	for _, tt := range tests {
-		t.Run(tt.name, func(t *testing.T) {
-<<<<<<< HEAD
-			got, err := New(tt.args.id, tt.args.opts...)
+				}
+			},
+		},
+	}
+	for _, tt := range tests {
+		t.Run(tt.name, func(t *testing.T) {
+			tt.fields = newFields()
+			if tt.alterFields != nil {
+				tt.alterFields(&tt.fields)
+			}
+			tt.want = &Broker{
+				logger:      tt.fields.logger,
+				id:          tt.fields.id,
+				topicMap:    tt.fields.topicMap,
+				replicators: tt.fields.replicators,
+				brokerAddr:  tt.fields.brokerAddr,
+				logDir:      tt.fields.logDir,
+				raft:        tt.fields.raft,
+				serf:        tt.fields.serf,
+				shutdownCh:  tt.fields.shutdownCh,
+				shutdown:    tt.fields.shutdown,
+			}
+
+			got, err := New(tt.fields.id, Addr(tt.fields.brokerAddr), Serf(tt.fields.serf), Raft(tt.fields.raft), Logger(tt.fields.logger), LogDir(tt.fields.logDir))
+
+			if err != nil && tt.wantErr {
+				return
+			} else if (err != nil) != tt.wantErr {
+				t.Errorf("New() error = %v, wantErr %v", err, tt.wantErr)
+				return
+			}
+			if !tt.fields.serf.BootstrapInvoked {
+				t.Error("expected serf bootstrap invoked; did not")
+			}
+			if !tt.fields.raft.BootstrapInvoked {
+				t.Error("expected raft bootstrap invoked; did not")
+			}
 			if got != nil && got.shutdownCh == nil {
 				t.Errorf("got.shutdownCh is nil")
 			} else if got != nil {
 				tt.want.shutdownCh = got.shutdownCh
 			}
-=======
-			_, err := New(tt.fields.id, Addr(tt.fields.addr), Serf(tt.fields.serf), Raft(tt.fields.raft), LogDir(tt.fields.logDir))
->>>>>>> 5463e2a7
-			if (err != nil) != tt.wantErr {
-				t.Errorf("New() error = %v, wantErr %v", err, tt.wantErr)
-				return
-			}
-			if !tt.fields.serf.BootstrapInvoked {
-				t.Error("expected serf bootstrap invoked; did not")
-			}
-			if !tt.fields.raft.BootstrapInvoked {
-				t.Error("expected raft bootstrap invoked; did not")
+			if !reflect.DeepEqual(got, tt.want) {
+				t.Errorf("New() = %v, want %v", got, tt.want)
 			}
 		})
 	}
@@ -1064,7 +969,6 @@
 	id          int32
 	serf        *mock.Serf
 	raft        *mock.Raft
-	addr        string
 	logger      *simplelog.Logger
 	topicMap    map[string][]*jocko.Partition
 	replicators map[*jocko.Partition]*Replicator
@@ -1076,31 +980,42 @@
 
 func newFields() fields {
 	serf := &mock.Serf{
-		JoinFn: func(addrs ...string) (int, error) {
-			return 1, nil
-		},
-		BootstrapFn: func(node *jocko.ClusterMember, reconcileCh chan<- *jocko.ClusterMember) error {
+		BootstrapFn: func(n *jocko.ClusterMember, rCh chan<- *jocko.ClusterMember) error {
+			if n == nil {
+				return errors.New("*jocko.ClusterMember is nil")
+			}
+			if rCh == nil {
+				return errors.New("chan<- *jocko.ClusterMember is nil")
+			}
 			return nil
 		},
-		MemberFn: func(id int32) *jocko.ClusterMember {
-			return nil
-		},
 	}
 	raft := &mock.Raft{
-		BootstrapFn: func(serf jocko.Serf, serfEventCh <-chan *jocko.ClusterMember, commandCh chan<- jocko.RaftCommand) error {
-			return nil
-		},
 		AddrFn: func() string {
 			return "localhost:9093"
 		},
+		BootstrapFn: func(s jocko.Serf, sCh <-chan *jocko.ClusterMember, cCh chan<- jocko.RaftCommand) error {
+			if s == nil {
+				return errors.New("jocko.Serf is nil")
+			}
+			if sCh == nil {
+				return errors.New("<-chan *jocko.ClusterMember is nil")
+			}
+			if cCh == nil {
+				return errors.New("chan<- jocko.RaftCommand is nil")
+			}
+			return nil
+		},
 	}
 	return fields{
-		topicMap: make(map[string][]*jocko.Partition),
-		serf:     serf,
-		raft:     raft,
-		addr:     "localhost:9092",
-		logDir:   "/tmp/jocko",
-		id:       1,
+		topicMap:    make(map[string][]*jocko.Partition),
+		replicators: make(map[*jocko.Partition]*Replicator),
+		logger:      simplelog.New(nopReaderWriter{}, simplelog.DEBUG, "TestNew"),
+		logDir:      "/tmp/jocko",
+		serf:        serf,
+		raft:        raft,
+		brokerAddr:  "localhost:9092",
+		id:          1,
 	}
 }
 
