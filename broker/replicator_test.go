package broker

import (
	"bytes"
	"io/ioutil"
	"net"
	"os"
	"testing"
	"time"
	"github.com/stretchr/testify/assert"
	"github.com/travisjeffery/jocko/jocko"
	"github.com/travisjeffery/jocko/protocol"
	"github.com/travisjeffery/jocko/server"
)

func TestBroker_Replicate(t *testing.T) {
	dataDir, _ := ioutil.TempDir("", "replicate_test")
	defer os.RemoveAll(dataDir)

	s0 := testServer(t, 0)
	defer s0.Shutdown()

	s0.WaitForLeader(10 * time.Second)

	addr := &net.TCPAddr{IP: net.ParseIP(s0.bindAddr), Port: s0.port}
	srv := server.New(addr.String(), s0, logger)
	err := srv.Start()
	assert.NoError(t, err)

	tp := &jocko.Partition{
		Topic:           "test",
		ID:              0,
		Leader:          0,
		PreferredLeader: 0,
		Replicas:        []int32{0},
	}

	err = s0.AddPartition(tp)
	assert.NoError(t, err)

	p, err := s0.Partition("test", 0)
	assert.NoError(t, err)

<<<<<<< HEAD
=======
	replicator := newReplicator(p, 0,
		ReplicatorMinBytes(5),
		ReplicatorMaxWaitTime(int32(time.Millisecond*250)))
	assert.NoError(t, err)
	defer replicator.close()
>>>>>>> 25b3cdf9

	t.Run("Replication Test", func(t *testing.T) {

		replicator := NewPartitionReplicator(p, 0,
			ReplicatorOptionMinBytes(5),
			ReplicatorOptionMaxWaitTime(int32(time.Millisecond*250)))
		assert.NoError(t, err)
		defer replicator.Close()

		msgs := []*protocol.Message{
			{Value: []byte("msg 0")},
			{Value: []byte("msg 1")},
		}
		mss := []*protocol.MessageSet{{
			Offset:   0,
			Messages: msgs,
		}, {
			Offset:   1,
			Messages: msgs,
		}}

		for _, ms := range mss {
			encMs, err := protocol.Encode(ms)
			assert.NoError(t, err)

			offset, err := p.Append(encMs)
			assert.NoError(t, err)
			assert.Equal(t, ms.Offset, offset)
		}

		go replicator.fetchMessages()

		var i int
		for ms := range replicator.msgs {
			decMs := new(protocol.MessageSet)
			err = protocol.Decode([]byte(ms), decMs)
			assert.NoError(t, err)
			assert.Equal(t, int64(i), decMs.Offset)
			assert.Equal(t, 0, bytes.Compare(decMs.Messages[0].Value, decMs.Messages[0].Value))
			i++
			if i == len(mss) {
				break
			}
		}
	})

	t.Run("Delete Topic Test", func(t *testing.T) {
		init_topics := len(s0.Topics())
		s0.CreateTopic("topic1", 1)
		s0.CreateTopic("topic2", 1)
		assert.Equal(t, init_topics+2, len(s0.Topics()), "Topic count does not match." )
		assert.Contains(t, s0.Topics(), "topic1", "Topic does not present in list")
		s0.DeleteTopics("topic1")
		assert.NotContains(t, s0.Topics(), "topic1",
			"Topic 'topic1' still present in list, even after delete.")
		assert.Equal(t, init_topics+1, len(s0.Topics()), "Topic count does not match after delete.")
		s0.deleteTopic(p)
		assert.NotContains(t, s0.Topics(), "test",
			"Topic 'test' still present in list, even after delete.")

	})

	t.Run("Create Duplicate Topic Test", func(t *testing.T) {
		s0.CreateTopic("topic1", 1)
		error := s0.CreateTopic("topic1", 1)
		assert.Equal(t, error, ErrTopicExists, "Duplicate topic error does not match.")

	})

	t.Run("Test Broker shutdown", func(t *testing.T) {
		assert.Equal(t, s0.IsShutdown(), false, "It should be active broker.")
		s0.Shutdown()
		assert.Equal(t, s0.IsShutdown(), true, "It should not be active broker.")
	})

}<|MERGE_RESOLUTION|>--- conflicted
+++ resolved
@@ -41,22 +41,13 @@
 	p, err := s0.Partition("test", 0)
 	assert.NoError(t, err)
 
-<<<<<<< HEAD
-=======
-	replicator := newReplicator(p, 0,
-		ReplicatorMinBytes(5),
-		ReplicatorMaxWaitTime(int32(time.Millisecond*250)))
-	assert.NoError(t, err)
-	defer replicator.close()
->>>>>>> 25b3cdf9
-
 	t.Run("Replication Test", func(t *testing.T) {
 
-		replicator := NewPartitionReplicator(p, 0,
-			ReplicatorOptionMinBytes(5),
-			ReplicatorOptionMaxWaitTime(int32(time.Millisecond*250)))
+		replicator := newReplicator(p, 0,
+			ReplicatorMinBytes(5),
+			ReplicatorMaxWaitTime(int32(time.Millisecond*250)))
 		assert.NoError(t, err)
-		defer replicator.Close()
+		defer replicator.close()
 
 		msgs := []*protocol.Message{
 			{Value: []byte("msg 0")},
