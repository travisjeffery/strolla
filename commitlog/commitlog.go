package commitlog

import (
	"io/ioutil"
	"os"
	"path/filepath"
	"strconv"
	"strings"
	"sync"
	"sync/atomic"

	"github.com/pkg/errors"
)

var (
	ErrSegmentNotFound = errors.New("segment not found")
)

const (
	LogFileSuffix   = ".log"
	IndexFileSuffix = ".index"
)

type CommitLog struct {
	Options
	cleaner        Cleaner
	name           string
	mu             sync.RWMutex
	segments       []*Segment
	vActiveSegment atomic.Value
}

type Options struct {
	Path            string
	MaxSegmentBytes int64
	MaxLogBytes     int64
}

func New(opts Options) (*CommitLog, error) {
	if opts.Path == "" {
		return nil, errors.New("path is empty")
	}

	if opts.MaxSegmentBytes == 0 {
		// TODO default here
	}

	path, _ := filepath.Abs(opts.Path)
	l := &CommitLog{
		Options: opts,
		name:    filepath.Base(path),
		cleaner: NewDeleteCleaner(opts.MaxLogBytes),
	}

	return l, nil
}

func (l *CommitLog) Init() error {
	err := os.MkdirAll(l.Path, 0755)
	if err != nil {
		return errors.Wrap(err, "mkdir failed")
	}
	return nil
}

func (l *CommitLog) Open() error {
	files, err := ioutil.ReadDir(l.Path)
	if err != nil {
		return errors.Wrap(err, "read dir failed")
	}
	for _, file := range files {
<<<<<<< HEAD
		//if this file is an index file, make sure it has a corresponding .log file
		if strings.HasSuffix(file.Name(), IndexFileSuffix) {
			_, err := os.Stat(filepath.Join(l.Path, strings.Replace(file.Name(), IndexFileSuffix, LogFileSuffix, 1)))
			if os.IsNotExist(err) {
				os.Remove(file.Name())
=======
		// if this file is an index file, make sure it has a corresponding .log file
		if strings.HasSuffix(file.Name(), IndexFileSuffix) {
			_, err := os.Stat(filepath.Join(l.Path, strings.Replace(file.Name(), IndexFileSuffix, LogFileSuffix, 1)))
			if os.IsNotExist(err) {
				if err := os.Remove(file.Name()); err != nil {
					return err
				}
>>>>>>> 36a59775
			} else if err != nil {
				return errors.Wrap(err, "stat file failed")
			}
		} else if strings.HasSuffix(file.Name(), LogFileSuffix) {
			offsetStr := strings.TrimSuffix(file.Name(), LogFileSuffix)
			baseOffset, err := strconv.Atoi(offsetStr)
			segment, err := NewSegment(l.Path, int64(baseOffset), l.MaxSegmentBytes)
			if err != nil {
				return err
			}
			l.segments = append(l.segments, segment)
		}
	}
	if len(l.segments) == 0 {
		segment, err := NewSegment(l.Path, 0, l.MaxSegmentBytes)
		if err != nil {
			return err
		}
		l.segments = append(l.segments, segment)
	}
	l.vActiveSegment.Store(l.segments[len(l.segments)-1])
	return nil
}

func (l *CommitLog) Append(ms MessageSet) (offset int64, err error) {
	if l.checkSplit() {
		if err := l.split(); err != nil {
			return offset, err
		}
	}
	position := l.activeSegment().Position
	offset = l.activeSegment().NextOffset
	ms.PutOffset(offset)
	if _, err := l.activeSegment().Write(ms); err != nil {
		return offset, err
	}
	e := Entry{
		Offset:   offset,
		Position: position,
	}
	if err := l.activeSegment().Index.WriteEntry(e); err != nil {
		return offset, err
	}
	return offset, nil
}

func (l *CommitLog) Read(p []byte) (n int, err error) {
	l.mu.Lock()
	defer l.mu.Unlock()
	return l.activeSegment().Read(p)
}
func (l *CommitLog) NewestOffset() int64 {
	return l.activeSegment().NextOffset
}

func (l *CommitLog) OldestOffset() int64 {
	l.mu.RLock()
	defer l.mu.RUnlock()
	return l.segments[0].BaseOffset
}

func (l *CommitLog) activeSegment() *Segment {
	return l.vActiveSegment.Load().(*Segment)
}

func (l *CommitLog) Close() error {
	l.mu.Lock()
	defer l.mu.Unlock()
	for _, segment := range l.segments {
		if err := segment.Close(); err != nil {
			return err
		}
	}
	return nil
}

func (l *CommitLog) DeleteAll() error {
	if err := l.Close(); err != nil {
		return err
	}
	return os.RemoveAll(l.Path)
}

func (l *CommitLog) TruncateTo(offset int64) error {
	l.mu.Lock()
	defer l.mu.Unlock()
	var segments []*Segment
	for _, segment := range l.segments {
		if segment.BaseOffset < offset {
			if err := segment.Delete(); err != nil {
				return err
			}
		} else {
			segments = append(segments, segment)
		}
	}
	l.segments = segments
	return nil
}

func (l *CommitLog) Segments() []*Segment {
	l.mu.Lock()
	defer l.mu.Unlock()
	return l.segments
}

func (l *CommitLog) checkSplit() bool {
	return l.activeSegment().IsFull()
}

func (l *CommitLog) split() error {
	segment, err := NewSegment(l.Path, l.NewestOffset(), l.MaxSegmentBytes)
	if err != nil {
		return err
	}
	l.mu.Lock()
	segments := append(l.segments, segment)
	segments, err = l.cleaner.Clean(segments)
	if err != nil {
		return err
	}
	l.segments = segments
	l.mu.Unlock()
	l.vActiveSegment.Store(segment)
	return nil
}<|MERGE_RESOLUTION|>--- conflicted
+++ resolved
@@ -69,21 +69,13 @@
 		return errors.Wrap(err, "read dir failed")
 	}
 	for _, file := range files {
-<<<<<<< HEAD
 		//if this file is an index file, make sure it has a corresponding .log file
-		if strings.HasSuffix(file.Name(), IndexFileSuffix) {
-			_, err := os.Stat(filepath.Join(l.Path, strings.Replace(file.Name(), IndexFileSuffix, LogFileSuffix, 1)))
-			if os.IsNotExist(err) {
-				os.Remove(file.Name())
-=======
-		// if this file is an index file, make sure it has a corresponding .log file
 		if strings.HasSuffix(file.Name(), IndexFileSuffix) {
 			_, err := os.Stat(filepath.Join(l.Path, strings.Replace(file.Name(), IndexFileSuffix, LogFileSuffix, 1)))
 			if os.IsNotExist(err) {
 				if err := os.Remove(file.Name()); err != nil {
 					return err
 				}
->>>>>>> 36a59775
 			} else if err != nil {
 				return errors.Wrap(err, "stat file failed")
 			}
