package commitlog

import (
	"bytes"
	"encoding/binary"
	"os"
	"sync"

	"github.com/pkg/errors"

	"launchpad.net/gommap"
)

const (
	offsetWidth  = 4
	offsetOffset = 0

	positionWidth  = 4
	positionOffset = offsetWidth

	entryWidth = offsetWidth + positionWidth
)

type index struct {
	options
	mmap     gommap.MMap
	file     *os.File
	mu       sync.RWMutex
	position int64
}

type Entry struct {
	Offset   int64
	Position int64
}

// relEntry is an Entry relative to the base offset
type relEntry struct {
	Offset   int32
	Position int32
}

func newRelEntry(e Entry, baseOffset int64) relEntry {
	return relEntry{
		Offset:   int32(e.Offset - baseOffset),
		Position: int32(e.Position),
	}
}

func (rel relEntry) fill(e *Entry, baseOffset int64) {
	e.Offset = baseOffset + int64(rel.Offset)
	e.Position = int64(rel.Position)
}

type options struct {
	path       string
	bytes      int64
	baseOffset int64
}

func newIndex(opts options) (idx *index, err error) {
	if opts.bytes == 0 {
		opts.bytes = 10 * 1024 * 1024
	}
	if opts.path == "" {
		return nil, errors.New("path is empty")
	}
	idx = &index{
		options: opts,
	}
	idx.file, err = os.OpenFile(opts.path, os.O_RDWR|os.O_CREATE, 0666)
	if err != nil {
		return nil, errors.Wrap(err, "open file failed")
	}
<<<<<<< HEAD
	fStat, err := idx.file.Stat()
	if err != nil {
		return nil, errors.Wrap(err, "stat file failed")
	} else if fStat.Size() > 0 {
		idx.position = fStat.Size()
	}
	idx.file.Truncate(roundDown(opts.bytes, entryWidth))
=======
	fi, err := idx.file.Stat()
	if err != nil {
		return nil, errors.Wrap(err, "stat file failed")
	} else if fi.Size() > 0 {
		idx.position = fi.Size()
	}
	if err := idx.file.Truncate(roundDown(opts.bytes, entryWidth)); err != nil {
		return nil, err
	}

>>>>>>> 36a59775
	idx.mmap, err = gommap.Map(idx.file.Fd(), gommap.PROT_READ|gommap.PROT_WRITE, gommap.MAP_SHARED)
	if err != nil {
		return nil, errors.Wrap(err, "mmap file failed")
	}
	return idx, nil
}

func (idx *index) WriteEntry(entry Entry) (err error) {
	b := new(bytes.Buffer)
	relEntry := newRelEntry(entry, idx.baseOffset)
	if err = binary.Write(b, binary.BigEndian, relEntry); err != nil {
		return errors.Wrap(err, "binary write failed")
	}
	idx.WriteAt(b.Bytes(), idx.position)
	idx.mu.Lock()
	idx.position += entryWidth
	idx.mu.Unlock()
	return nil
}

func (idx *index) ReadEntry(e *Entry, offset int64) error {
	p := make([]byte, entryWidth)
	idx.ReadAt(p, offset)
	b := bytes.NewReader(p)
	rel := &relEntry{}
	err := binary.Read(b, binary.BigEndian, rel)
	if err != nil {
		return errors.Wrap(err, "binary read failed")
	}
	idx.mu.RLock()
	rel.fill(e, idx.baseOffset)
	idx.mu.RUnlock()
	return nil
}

func (idx *index) ReadAt(p []byte, offset int64) (n int) {
	idx.mu.RLock()
	defer idx.mu.RUnlock()
	return copy(p, idx.mmap[offset:offset+entryWidth])
}

func (idx *index) Write(p []byte) (n int, err error) {
	return idx.WriteAt(p, idx.position), nil
}

func (idx *index) WriteAt(p []byte, offset int64) (n int) {
	idx.mu.Lock()
	defer idx.mu.Unlock()
	return copy(idx.mmap[offset:offset+entryWidth], p)
}

func (idx *index) Sync() error {
	idx.mu.Lock()
	defer idx.mu.Unlock()
	if err := idx.file.Sync(); err != nil {
		return errors.Wrap(err, "file sync failed")
	}
	if err := idx.mmap.Sync(gommap.MS_SYNC); err != nil {
		return errors.Wrap(err, "mmap sync failed")
	}
	return nil
}

func (idx *index) Close() (err error) {
	if err = idx.Sync(); err != nil {
		return
	}
	if err = idx.file.Truncate(idx.position); err != nil {
		return
	}
	return idx.file.Close()
}

func (idx *index) Name() string {
	return idx.file.Name()
}

func (idx *index) TruncateEntries(number int) error {
	idx.mu.Lock()
	defer idx.mu.Unlock()
	if int64(number*entryWidth) > idx.position {
		return errors.New("bad truncate number")
	}
	idx.position = int64(number * entryWidth)
	return nil
}

func (idx *index) SanityCheck() error {
	idx.mu.RLock()
	defer idx.mu.RUnlock()
	if idx.position == 0 {
		return nil
	} else if idx.position%entryWidth != 0 {
		return errors.New("corrupt index file")
	} else {
		//read last entry
		entry := new(Entry)
		if err := idx.ReadEntry(entry, idx.position-entryWidth); err != nil {
			return err
		}
		if entry.Offset < idx.baseOffset {
			return errors.New("corrupt index file")
		}
		return nil
	}
}<|MERGE_RESOLUTION|>--- conflicted
+++ resolved
@@ -72,15 +72,6 @@
 	if err != nil {
 		return nil, errors.Wrap(err, "open file failed")
 	}
-<<<<<<< HEAD
-	fStat, err := idx.file.Stat()
-	if err != nil {
-		return nil, errors.Wrap(err, "stat file failed")
-	} else if fStat.Size() > 0 {
-		idx.position = fStat.Size()
-	}
-	idx.file.Truncate(roundDown(opts.bytes, entryWidth))
-=======
 	fi, err := idx.file.Stat()
 	if err != nil {
 		return nil, errors.Wrap(err, "stat file failed")
@@ -91,7 +82,6 @@
 		return nil, err
 	}
 
->>>>>>> 36a59775
 	idx.mmap, err = gommap.Map(idx.file.Fd(), gommap.PROT_READ|gommap.PROT_WRITE, gommap.MAP_SHARED)
 	if err != nil {
 		return nil, errors.Wrap(err, "mmap file failed")
